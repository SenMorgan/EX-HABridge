--- conflicted
+++ resolved
@@ -1,19 +1,11 @@
 > [!WARNING]
-<<<<<<< HEAD
-> **Work in progress:** This integration is currently under development and its name may change.
-=======
 > **Work in progress:** This integration is currently under development and may not be fully functional. Please check back later for updates.
->>>>>>> b57f460e
 
 <p align="center">
    <img src="https://media3.giphy.com/media/TLeLKUdIc1tvAxb7ab/source.gif" width="400" height="250" />
 </p>
 
-<<<<<<< HEAD
-# EX-CommandStation Integration for Home Assistant
-=======
 # EX-HABridge Integration for Home Assistant
->>>>>>> b57f460e
 
 This custom integration allows [Home Assistant](https://www.home-assistant.io/) to monitor and control an [EX-CommandStation](https://dcc-ex.com/ex-commandstation/index.html) — a simple but powerful DCC/DC command station used to run model train layouts.
 
@@ -45,11 +37,7 @@
 
 ## Installation
 
-<<<<<<< HEAD
-1. Copy `custom_components/excommandstation` directory to your Home Assistant `custom_components` directory. The path should look like this: `custom_components/excommandstation/`.
-=======
 1. Copy `custom_components/ex_habridge` directory to your Home Assistant `custom_components` directory. The path should look like this: `custom_components/ex_habridge/`.
->>>>>>> b57f460e
 2. Restart Home Assistant.
 3. Add the integration using the Home Assistant UI:
    - Go to **Settings** > **Devices & services** > **Add Integration**.
